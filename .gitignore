# Byte-compiled / optimized / DLL files
__pycache__/
*.py[cod]
*$py.class

# C extensions
*.so

# Distribution / packaging
.Python
build/
develop-eggs/
dist/
downloads/
eggs/
.eggs/
lib64/
parts/
sdist/
var/
wheels/
share/python-wheels/
*.egg-info/
.installed.cfg
*.egg
MANIFEST

# PyInstaller
#  Usually these files are written by a python script from a template
#  before PyInstaller builds the exe, so as to inject date/other infos into it.
*.manifest
*.spec

# Installer logs
pip-log.txt
pip-delete-this-directory.txt

# Unit test / coverage reports
htmlcov/
.tox/
.nox/
.coverage
.coverage.*
.cache
nosetests.xml
coverage.xml
*.cover
*.py,cover
.hypothesis/
.pytest_cache/
cover/

# Translations
*.mo
*.pot

# Django stuff:
*.log
local_settings.py
db.sqlite3
db.sqlite3-journal

# Flask stuff:
instance/
.webassets-cache

# Scrapy stuff:
.scrapy

# Sphinx documentation
docs/_build/

# PyBuilder
.pybuilder/
target/

# Jupyter Notebook
.ipynb_checkpoints

# IPython
profile_default/
ipython_config.py

# pyenv
#   For a library or package, you might want to ignore these files since the code is
#   intended to run in multiple environments; otherwise, check them in:
# .python-version

# pipenv
#   According to pypa/pipenv#598, it is recommended to include Pipfile.lock in version control.
#   However, in case of collaboration, if having platform-specific dependencies or dependencies
#   having no cross-platform support, pipenv may install dependencies that don't work, or not
#   install all needed dependencies.
#Pipfile.lock

# UV
#   Similar to Pipfile.lock, it is generally recommended to include uv.lock in version control.
#   This is especially recommended for binary packages to ensure reproducibility, and is more
#   commonly ignored for libraries.
#uv.lock

# poetry
#   Similar to Pipfile.lock, it is generally recommended to include poetry.lock in version control.
#   This is especially recommended for binary packages to ensure reproducibility, and is more
#   commonly ignored for libraries.
#   https://python-poetry.org/docs/basic-usage/#commit-your-poetrylock-file-to-version-control
#poetry.lock

# pdm
#   Similar to Pipfile.lock, it is generally recommended to include pdm.lock in version control.
#pdm.lock
#   pdm stores project-wide configurations in .pdm.toml, but it is recommended to not include it
#   in version control.
#   https://pdm.fming.dev/latest/usage/project/#working-with-version-control
.pdm.toml
.pdm-python
.pdm-build/

# PEP 582; used by e.g. github.com/David-OConnor/pyflow and github.com/pdm-project/pdm
__pypackages__/

# Celery stuff
celerybeat-schedule
celerybeat.pid

# SageMath parsed files
*.sage.py

# Environments
.env
.env.local
.env.prod
.venv
env/
venv/
ENV/
env.bak/
venv.bak/

# Spyder project settings
.spyderproject
.spyproject

# Rope project settings
.ropeproject

# mkdocs documentation
/site

# mypy
.mypy_cache/
.dmypy.json
dmypy.json

# Pyre type checker
.pyre/

# pytype static type analyzer
.pytype/

# Cython debug symbols
cython_debug/

# PyCharm
#  JetBrains specific template is maintained in a separate JetBrains.gitignore that can
#  be found at https://github.com/github/gitignore/blob/main/Global/JetBrains.gitignore
#  and can be added to the global gitignore or merged into this file.  For a more nuclear
#  option (not recommended) you can uncomment the following to ignore the entire idea folder.
.idea/

# Ruff stuff:
.ruff_cache/

# PyPI configuration file
.pypirc

.vscode/
node_modules/
**/node_modules/
.turbo/
# Next.js build artifacts
apps/web/.next/
apps/web/.turbo/
.next/
out/
apps/web/.vercel/
apps/web/.open-next/
apps/web/.wrangler/
# Local development variables

#tmp 
terraform-preview-only/

# Google Cloud Service Account Keys (NEVER COMMIT THESE!)
*.json
!package.json
!package-lock.json
!tsconfig.json
!jest.config.js
coaching-storage-*.json
*service-account*.json
*credentials*.json
*-key.json
*-base64.txt

# Other sensitive files
.env.*
!.env.example

# Repomix output files (may contain secrets)
repomix-output.xml
.repomix-output.xml

# Terraform files
**/.terraform/
**/.terraform.lock.hcl
*.tfstate
*.tfstate.*
*.tfvars
*.tfvars.json
.terraform.lock.hcl
terraform.tfstate
terraform.tfstate.backup
terraform.tfvars
terraform.tfvars.json
override.tf
override.tf.json
*_override.tf
*_override.tf.json
.terraformrc
terraform.rc

# Claude Code settings with sensitive data
.claude/settings.local.json

#tmp
logs/
<<<<<<< HEAD
tmp/
# Claude Code settings with sensitive data
.claude/settings.local.json
=======
tmp/
>>>>>>> 2486991b
<|MERGE_RESOLUTION|>--- conflicted
+++ resolved
@@ -235,10 +235,4 @@
 
 #tmp
 logs/
-<<<<<<< HEAD
-tmp/
-# Claude Code settings with sensitive data
-.claude/settings.local.json
-=======
-tmp/
->>>>>>> 2486991b
+tmp/